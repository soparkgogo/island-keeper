import * as _ from 'lodash';

import IslandKeeper from '../app';
import { parseMangledUri, testEq, testURIs } from '../util';

const stdMocks = require('std-mocks');

function spec(fn) {
  return async (done) => {
    try {
      await fn();
      done();
    } catch (e) {
      done(e);
    }
  }
}

describe('testURIs', () => {
  it('should parse mangled URI', () => {
    const result = parseMangledUri('GET@|:name|hello');
    expect(result).toEqual({
      method: 'GET',
      uri: '|:name|hello',
      tokens: [':name', 'hello']
    });
  });

  it('should determine that two identical strings are equivalence', () => {
    expect(testEq('a', 'a')).toBeTruthy();
    expect(testEq('b', 'b')).toBeTruthy();
    expect(testEq('hahaha', 'hahaha')).toBeTruthy();
  });

  it('should determine that a string and a variable token are equivalence', () => {
    expect(testEq(':name', 'a')).toBeTruthy();
    expect(testEq('a', ':name')).toBeTruthy();
  });

  it('should determine that surely different URIs are same', () => {
    const a = 'GET@|hi|hello';
    const b = 'GET@|thank|you';
    expect(testURIs(a, b)).toBeFalsy();
  });

  it('should determine that same URIs are same', () => {
    const a = 'GET@|haha|hello';
    const b = 'GET@|haha|hello';
    expect(testURIs(a, b)).toBeTruthy();
  });

  it('should determine that two URIs which have a variable token at the same position are same', () => {
    const a = 'GET@|:name|hello';
    const b = 'GET@|:id|hello';
    expect(testURIs(a, b)).toBeTruthy();
  });

  it('should determine that a normal and a variable token are compatible', () => {
    const a = 'GET@|my|hello';
    const b = 'GET@|:id|hello';
    expect(testURIs(a, b)).toBeTruthy();
  });

  it('should determine that two URIs with different methods are not same', () => {
    const a = 'POST@|:name|hello';
    const b = 'GET@|:name|hello';
    expect(testURIs(a, b)).toBeFalsy();
  });

  it('should determine that two URIs with different lengths are not same', () => {
    const a = 'GET@|:id|profile|settings';
    const b = 'GET@|:id|profile';
    expect(testURIs(a, b)).toBeFalsy();
    expect(testURIs(b, a)).toBeFalsy();
  });
});

describe('IslandKeeper#registerEndpoint', () => {
  let islandKeeper: IslandKeeper;

  async function mock(func) {
    stdMocks.use();
    await func();
    const output = stdMocks.flush();
    stdMocks.restore();
    return output;
  }

  async function expectStdoutToMatch(endpoints, newEndpoint, regexp) {
    (islandKeeper as any).promiseEndpoints = Promise.resolve(endpoints);
    const k = _.keys(newEndpoint)[0];
    const v = _.values(newEndpoint)[0];
    const output = await mock(async () => await islandKeeper.registerEndpoint(k, v));
    expect(output.stdout[0]).toMatch(regexp);
  }

  async function expectAsyncThrow(endpoints, newEndpoint, regexp) {
    (islandKeeper as any).promiseEndpoints = Promise.resolve(endpoints);
    const k = _.keys(newEndpoint)[0];
    const v = _.values(newEndpoint)[0];
    try {
      await islandKeeper.registerEndpoint(k, v);
    } catch (e) {
      expect(() => {
        throw e;
      }).toThrowError(regexp);
    }
  }

  beforeAll(() => {
    islandKeeper = IslandKeeper.getInst();
    islandKeeper.setServiceName('me');
    (islandKeeper as any).setKey = () => {};
  });

  beforeEach(() => {
    IslandKeeper.enableEndpointCheck(true);
  });

  it('should not warn when enableCheckEndpointConflict disabled', spec(async () => {
    IslandKeeper.enableEndpointCheck(false);
    await expectStdoutToMatch({'GET@|:id|hello': {island: 'another'}},
                              {'GET@|:id|hello': {island: 'me'}},
                              /undefined/);
  }));

  it('should warn by finding an exact same endpoint at the another-island', spec(async () => {
    await expectStdoutToMatch({'GET@|:id|hello': {island: 'another'}},
                              {'GET@|:id|hello': {island: 'me'}},
                              /.*Did you move the endpoint to here.*/);
  }));

  it('should not warn with same endpoint of same island', spec(async () => {
    await expectStdoutToMatch({'GET@|:id|hello': {island: 'me'}},
                              {'GET@|:id|hello': {island: 'me'}},
                              /undefined/);
  }));

  it('should warn by finding an equivalent endpoint of same island', spec(async () => {
    await expectStdoutToMatch({'GET@|:id|hello': {island: 'me'}},
                              {'GET@|:name|hello': {island: 'me'}},
                              /.*Did you just renamed it.*/);
  }));

  it('should throw an exception by finding an equivalent endpoint at the another-island', spec(async () => {
    await expectAsyncThrow({'GET@|:id|hello': {island: 'another'}},
                           {'GET@|:name|hello': {island: 'me'}},
                           /Different but equivalent endpoints are found.*/);
  }));
});

describe('etcd spec',() => {
  /*
  it('node 파싱 테스트', done => {
    var dummy: IResponse = {
      action: "get",
      node: {
        key: "/",
        dir: true,
        nodes: [
          {
            key: "/foo_dir",
            dir: true,
            nodes: [
              {
                key: "/foo_dir/foo",
                value: "bar",
                modifiedIndex: 2,
                createdIndex: 2
              }
            ],
            modifiedIndex: 2,
            createdIndex: 2
          },
          {
            key: "/foo",
            value: "two",
            modifiedIndex: 1,
            createdIndex: 1
          }
        ]
      }
    };
    // { foo_dir: { foo: 'bar' }, foo: 'two' }
    var parsed = IslandKeeper.parseNode(dummy.node);
    expect(parsed).toBeDefined();
    expect(parsed['foo_dir']).toBeDefined();
    expect(parsed['foo']).toBeDefined();
    expect(parsed['foo_dir']['foo']).toBeDefined();
    expect(parsed['foo_dir']['foo']).toBe('bar');
    expect(parsed['foo']).toBe('two');
    done();
  })
  */

  it('초기화', done => {
<<<<<<< HEAD
    IslandKeeper.getInst().init({host:process.env.CONSUL_HOST || '192.168.99.100',
    port:process.env.CONSUL_PORT || 8400});
=======
    IslandKeeper.getInst().init({host: process.env.CONSUL_HOST || 'localhost', ns: process.env.CONSUL_NAMESPACE || 'game'});
>>>>>>> 713940c9
    if (IslandKeeper.getInst().initialized) done();
  });

  /*
  it('간단한 키를 저장한다', done => {
    IslandKeeper.getInst().setKey('key', {value: 1}).then(res => {
      expect(res.action).toBe('set');
      var node = IslandKeeper.parseNode(res.node);
      expect(node['key'].value).toBe(1);
      done();
    }).catch(done.fail);
  });

  it('키를 가져온다', done => {
    IslandKeeper.getInst().getKey('key').then(res => {
      expect(res.action).toBe('get');
      var node = IslandKeeper.parseNode(res.node);
      expect(node['key'].value).toBe(1);
      done();
    }).catch(done.fail);
  })

  it('키를 삭제한다', done => {
    IslandKeeper.getInst().delKey('key').then(res => {
      expect(res.action).toBe('delete');
      var prevNode = IslandKeeper.parseNode(res.prevNode);
      expect(prevNode['key'].value).toBe(1);
      IslandKeeper.getInst().getKey('key').catch(err => {
        expect(err.errorCode).toBe(100);  // not found
        done();
      });
    }).catch(done.fail);
  })

  it('디렉토리 생성', done => {
    IslandKeeper.getInst().mkdir('dir').then(res => {
      expect(res.action).toBe('set');
      expect(res.node.key).toBe('/dir');
      expect(res.node.dir).toBe(true);
      done();
    }).catch(done.fail);
  })

  it('디렉토리 삭제', done => {
    IslandKeeper.getInst().rmdir('dir', { recursive: true }).then(res => {
      expect(res.action).toBe('delete');
      done();
    }).catch(done.fail);
  })

  it('simple watcher test', done => {
    var watcher = IslandKeeper.getInst().getWatcher('key');
    watcher.once('change', (res: IResponse) => {
      var node = IslandKeeper.parseNode(res.node);
      expect(node['key']).toBe('value');
      IslandKeeper.getInst().delKey('key').then(() => done()).catch(done.fail);
    });
    IslandKeeper.getInst().setKey('key', 'value').catch(done.fail);
  })

  xit('complex watcher test', done => {
    IslandKeeper.getInst().rmdir('dir2', { recursive: true }).catch((err) => {
      expect(err.errorCode).toBe(100); // not found
    }).then(() => {
      let results: IResponse[] = [];
      var watcher = IslandKeeper.getInst().getWatcher('dir2', { recursive: true });
      watcher.on('change', (res: IResponse) => {
        results.push(res);
        if (results.length >= 7) {
          watcher.removeAllListeners();

          var sorted = _.sortBy(results, 'node.key');
          expect(sorted[0].node.key).toBe('/dir2');
          expect(sorted[0].node.dir).toBe(true);

          expect(sorted[1].node.key).toBe('/dir2/hello');
          expect(sorted[1].node.value).toBe('world');

          expect(sorted[2].node.key).toBe('/dir2/subdir1');
          expect(sorted[2].node.dir).toBe(true);

          expect(sorted[3].node.key).toBe('/dir2/subdir1/key1');
          expect(sorted[3].node.value).toBe('value1');

          expect(sorted[4].node.key).toBe('/dir2/subdir1/key2');
          expect(sorted[4].node.value).toBe('value2');

          expect(sorted[5].node.key).toBe('/dir2/subdir2');
          expect(sorted[5].node.dir).toBe(true);

          expect(sorted[6].node.key).toBe('/dir2/subdir2/key1');
          expect(sorted[6].node.value).toBe('value1');

          IslandKeeper.getInst().rmdir('dir2', { recursive: true }).then(done).catch(done.fail);
        }
      });
      Promise.all([
        IslandKeeper.getInst().mkdir('dir2'),
        IslandKeeper.getInst().setKey('dir2/hello', 'world'),
        IslandKeeper.getInst().mkdir('dir2/subdir1'),
        IslandKeeper.getInst().setKey('dir2/subdir1/key1', 'value1'),
        IslandKeeper.getInst().setKey('dir2/subdir1/key2', 'value2'),
        IslandKeeper.getInst().mkdir('dir2/subdir2'),
        IslandKeeper.getInst().setKey('dir2/subdir2/key1', 'value1')
      ]).then((res) => {
      }).catch(done.fail);
    })
  });

  it('island 등록 테스트', done => {
    let islands: Islands = {};
    let unregistered = false;
    IslandKeeper.getInst().watchIslands(x => {
      _.assign(islands, x);
      if (unregistered && !islands.hosts['bbbb']) done();
    });

    IslandKeeper.getInst().registerIsland('aaaa', { hostname: '125.141.155.151', port: 8080, pattern: '/^a$/' });
    IslandKeeper.getInst().registerIsland('bbbb', { hostname: '1.1.1.1', port: 8081, pattern: '/^b$/' });

    setTimeout(() => {
      unregistered = true;
      IslandKeeper.getInst().unregisterIsland('bbbb');
    }, 2000);
  }, 10000);


  it('api 등록 테스트', done => {
    IslandKeeper.getInst().deleteEndpoints().then(() => {
      let endpoints = {};
      // 먼저 API를 등록하고
      IslandKeeper.getInst().registerEndpoint('GET@|players|:pid', { scope: 1 }).then(() => {
        console.log('1) player 등록 완료');
        // watcher를 붙인다.
        IslandKeeper.getInst().watchEndpoints((action, name, value) => {
          endpoints[name] = value;
          console.log('3) watch 호출됨', action, name, value);
          let names = _.keys(endpoints);
          if (names.indexOf('GET@|players|:pid') >= 0 && names.indexOf('GET@|accounts|:pid') >= 0) done();
        })

        // endpoint를 1차로 가져와 등록했다고 가정하고
        IslandKeeper.getInst().getEndpoints().then(xxx => {
          console.log('2) 등록된 목록 가져오기', xxx);
          _.assign(endpoints, xxx);
          // 이미 등록된 API와 신규 API를 추가로 등록시도한다
          IslandKeeper.getInst().registerEndpoint('GET@|players|:pid', { scope: 2 }).catch(done.fail);
          IslandKeeper.getInst().registerEndpoint('GET@|accounts|:pid', { scope: 2 }).catch(done.fail);
        }).catch(done.fail);
      }).catch(done.fail);
    });
  }, 20000);
  */
});<|MERGE_RESOLUTION|>--- conflicted
+++ resolved
@@ -194,12 +194,7 @@
   */
 
   it('초기화', done => {
-<<<<<<< HEAD
-    IslandKeeper.getInst().init({host:process.env.CONSUL_HOST || '192.168.99.100',
-    port:process.env.CONSUL_PORT || 8400});
-=======
     IslandKeeper.getInst().init({host: process.env.CONSUL_HOST || 'localhost', ns: process.env.CONSUL_NAMESPACE || 'game'});
->>>>>>> 713940c9
     if (IslandKeeper.getInst().initialized) done();
   });
 
